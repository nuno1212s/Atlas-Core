--- conflicted
+++ resolved
@@ -6,10 +6,7 @@
 use atlas_common::crypto::hash::Digest;
 use atlas_common::error::*;
 use atlas_common::maybe_vec::MaybeVec;
-<<<<<<< HEAD
-=======
 use atlas_common::maybe_vec::ordered::{MaybeOrderedVec, MaybeOrderedVecBuilder};
->>>>>>> 67d9b919
 use atlas_common::node_id::NodeId;
 use atlas_common::ordering::{Orderable, SeqNo};
 use atlas_communication::message::StoredMessage;
@@ -103,19 +100,12 @@
     // Information about the decision progression.
     // Multiple instances can be bundled here in case we want to include various updates to
     // The same decision
-<<<<<<< HEAD
-    decision_info: MaybeVec<DecisionInfo<MD, P, O>>,
-}
-
-#[derive(Debug)]
-=======
     // This has to be in an ordered state as it is very important that the decision done
     // Enum always needs to be the last one delivered in order to even make sense
     decision_info: MaybeOrderedVec<DecisionInfo<MD, P, O>>,
 }
 
 #[derive(Debug, PartialOrd, Ord, PartialEq)]
->>>>>>> 67d9b919
 /// Information about a given decision
 pub enum DecisionInfo<MD, P, O> {
     // The decision metadata, does not indicate that the decision is made
@@ -136,16 +126,6 @@
 /// The return enum of polling the ordering protocol
 #[derive(Debug)]
 pub enum OPPollResult<MD, P, D> {
-<<<<<<< HEAD
-    RunCst,
-    ReceiveMsg,
-    Exec(ShareableMessage<P>),
-    Decided(MaybeVec<Decision<MD, P, D>>),
-    QuorumJoined(Option<MaybeVec<Decision<MD, P, D>>>, JoinInfo),
-    RePoll,
-}
-
-=======
     /// The order protocol requires the protocol to update its state to be inline with
     /// the rest of replicas in the system
     RunCst,
@@ -170,7 +150,6 @@
     ClearAhead
 }
 
->>>>>>> 67d9b919
 #[derive(Debug)]
 /// The result of the ordering protocol executing a message
 pub enum OPExecResult<MD, P, D> {
@@ -181,18 +160,10 @@
     /// The input was processed but there are no new updates to take from it
     MessageProcessedNoUpdate,
     /// The given decisions have been progressed (containing the progress information)
-<<<<<<< HEAD
-    ProgressedDecision(MaybeVec<Decision<MD, P, D>>),
-    /// The given decisions have been decided
-    Decided(MaybeVec<Decision<MD, P, D>>),
-    /// The quorum has been joined by a given node
-    QuorumJoined(Option<MaybeVec<Decision<MD, P, D>>>, JoinInfo),
-=======
     ProgressedDecision(DecisionsAhead, MaybeVec<Decision<MD, P, D>>),
     /// The quorum has been joined by a given node.
     /// Do we want this to also clear the upcoming decisions?
     QuorumJoined(DecisionsAhead, Option<MaybeVec<Decision<MD, P, D>>>, JoinInfo),
->>>>>>> 67d9b919
     /// The order protocol requires the protocol to update its state to be inline with
     /// the rest of replicas in the system
     RunCst,
@@ -233,11 +204,7 @@
     pub fn decision_info_from_message(seq: SeqNo, decision: ShareableMessage<P>) -> Self {
         Decision {
             seq,
-<<<<<<< HEAD
-            decision_info: MaybeVec::One(DecisionInfo::PartialDecisionInformation(MaybeVec::One(decision))),
-=======
             decision_info: MaybeOrderedVec::One(DecisionInfo::PartialDecisionInformation(MaybeVec::One(decision))),
->>>>>>> 67d9b919
         }
     }
 
@@ -245,11 +212,7 @@
     pub fn decision_info_from_metadata(seq: SeqNo, metadata: MD) -> Self {
         Decision {
             seq,
-<<<<<<< HEAD
-            decision_info: MaybeVec::One(DecisionInfo::DecisionMetadata(metadata)),
-=======
             decision_info: MaybeOrderedVec::One(DecisionInfo::DecisionMetadata(metadata)),
->>>>>>> 67d9b919
         }
     }
 
@@ -257,41 +220,6 @@
     pub fn decision_info_from_messages(seq: SeqNo, messages: Vec<ShareableMessage<P>>) -> Self {
         Decision {
             seq,
-<<<<<<< HEAD
-            decision_info: MaybeVec::One(DecisionInfo::PartialDecisionInformation(MaybeVec::Vec(messages))),
-        }
-    }
-
-    /// Create a decision done object
-    pub fn completed_decision(seq: SeqNo, update: ProtocolConsensusDecision<O>) -> Self {
-        Decision {
-            seq,
-            decision_info: MaybeVec::One(DecisionInfo::DecisionDone(update)),
-        }
-    }
-
-    /// Create a full decision info, from all of the components
-    pub fn full_decision_info(seq: SeqNo, metadata: MD,
-                              messages: Vec<ShareableMessage<P>>,
-                              requests: ProtocolConsensusDecision<O>) -> Self {
-        let mut decision_info = Vec::with_capacity(3);
-
-        decision_info.push(DecisionInfo::DecisionMetadata(metadata));
-        decision_info.push(DecisionInfo::PartialDecisionInformation(MaybeVec::Vec(messages)));
-        decision_info.push(DecisionInfo::DecisionDone(requests));
-
-        Decision {
-            seq,
-            decision_info: MaybeVec::Vec(decision_info),
-        }
-    }
-
-    pub fn decision_info(&self) -> &MaybeVec<DecisionInfo<MD, P, O>> {
-        &self.decision_info
-    }
-
-    pub fn into_decision_info(self) -> MaybeVec<DecisionInfo<MD, P, O>> {
-=======
             decision_info: MaybeOrderedVec::One(DecisionInfo::PartialDecisionInformation(MaybeVec::Mult(messages))),
         }
     }
@@ -360,29 +288,16 @@
     }
 
     pub fn into_decision_info(self) -> MaybeOrderedVec<DecisionInfo<MD, P, O>> {
->>>>>>> 67d9b919
         self.decision_info
     }
 }
 
-<<<<<<< HEAD
-impl JoinInfo {
-    pub fn into_inner(self) -> (NodeId, Vec<NodeId>) {
-        (self.node, self.new_quorum)
-    }
-}
-
-impl<MD, P, D> Orderable for Decision<MD, P, D> {
-=======
 impl<MD, P, O> Orderable for Decision<MD, P, O> {
->>>>>>> 67d9b919
     fn sequence_number(&self) -> SeqNo {
         self.seq
     }
 }
 
-<<<<<<< HEAD
-=======
 impl<MD, P, O> DecisionInfo<MD, P, O> {
     pub fn decision_info_from_message(message: MaybeVec<ShareableMessage<P>>) -> MaybeVec<Self> {
         MaybeVec::from_one(Self::PartialDecisionInformation(message))
@@ -415,7 +330,6 @@
     }
 }
 
->>>>>>> 67d9b919
 impl<MD, P, D> Debug for OPPollResult<MD, P, D> where P: Debug {
     fn fmt(&self, f: &mut Formatter<'_>) -> std::fmt::Result {
         match self {
@@ -431,11 +345,7 @@
             OPPollResult::RePoll => {
                 write!(f, "RePoll")
             }
-<<<<<<< HEAD
-            OPPollResult::Decided(rqs) => {
-=======
             OPPollResult::ProgressedDecision(rqs) => {
->>>>>>> 67d9b919
                 write!(f, "{} committed decisions", rqs.len())
             }
             OPPollResult::QuorumJoined(decs, node) => {
