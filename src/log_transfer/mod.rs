use std::fmt::{Debug, Formatter};
use std::sync::Arc;

use atlas_common::error::*;
use atlas_common::maybe_vec::MaybeVec;
use atlas_common::ordering::SeqNo;
use atlas_communication::message::StoredMessage;
use atlas_communication::protocol_node::ProtocolNetworkNode;
<<<<<<< HEAD
use atlas_smr_application::serialize::ApplicationData;

use crate::log_transfer::networking::serialize::LogTransferMessage;
use crate::messages::LogTransfer;
use crate::ordering_protocol::OrderingProtocol;
use crate::ordering_protocol::stateful_order_protocol::StatefulOrderProtocol;
use crate::persistent_log::{PersistentDecisionLog, StatefulOrderingProtocolLog};
use crate::smr::smr_decision_log::DecisionLog;
=======
use atlas_communication::reconfiguration_node::NetworkInformationProvider;
use atlas_smr_application::serialize::ApplicationData;

use crate::log_transfer::networking::serialize::LogTransferMessage;
use crate::ordering_protocol::loggable::{LoggableOrderProtocol, PersistentOrderProtocolTypes};
use crate::ordering_protocol::networking::serialize::{NetworkView, OrderingProtocolMessage};
use crate::ordering_protocol::{OrderingProtocol, PermissionedOrderingProtocol};
use crate::persistent_log::{PersistentDecisionLog};
use crate::smr::smr_decision_log::{DecisionLog, PartiallyWriteableDecLog, LoggedDecision, ShareableMessage};
>>>>>>> b1412d0c
use crate::timeouts::{RqTimeout, Timeouts};

pub mod networking;

pub type LogTM<D, OP, M: LogTransferMessage<D, OP>> = <M as LogTransferMessage<D, OP>>::LogTransferMessage;

/// The result of processing a message in the log transfer protocol
pub enum LTResult<D: ApplicationData> {
    RunLTP,
    NotNeeded,
    Running,
    InstallSeq(SeqNo),
    /// The log transfer protocol has finished and the ordering protocol should now
    /// be proceeded. The requests contained are requests that must be executed by the application
    /// in order to reach the state that corresponds to the decision log
    /// FirstSeq and LastSeq of the installed log downloaded from other replicas and the requests that should be executed
    LTPFinished(SeqNo, SeqNo, MaybeVec<LoggedDecision<D::Request>>),
}

/// Log Transfer protocol timeout result
pub enum LTTimeoutResult {
    RunLTP,
    NotNeeded,
}

<<<<<<< HEAD
pub trait LogTransferProtocolV2<D, OP, DOP, NT, PL> where D: ApplicationData + 'static,
                                                          OP: OrderingProtocol<D, NT, PL> + 'static,
                                                          DOP: DecisionLog<D, OP, NT, PL> + 'static {
    /// The type which implements StateTransferMessage, to be implemented by the developer
    type Serialization: LogTransferMessage<D, OP::Serialization> + 'static;

    /// The configuration type the protocol wants to accept
    type Config;

    /// Initialize the log transferring protocol
    fn initialize(config: Self::Config, timeout: Timeouts, node: Arc<NT>, log: PL) -> Result<Self>
        where Self: Sized;

    /// Request the latest logs from the rest of the replicas
    fn request_latest_log(&mut self, decision_log: &mut DOP) -> Result<()>
        where PL: PersistentDecisionLog<D, OP::Serialization, DOP::LogSerialization>;

    /// Handle a state transfer protocol message that was received while executing the ordering protocol
    fn handle_off_ctx_message(&mut self, decision_log: &mut DOP,
                              message: StoredMessage<LogTransfer<LogTM<D, OP::Serialization, Self::Serialization>>>)
                              -> Result<()>
        where PL: PersistentDecisionLog<D, OP::Serialization, DOP::LogSerialization>;

    /// Process a log transfer protocol message, received from other replicas
    ///
    fn process_message(&mut self, decision_log: &mut DOP, message: StoredMessage<LogTM<D, OP::Serialization, Self::Serialization>>) -> Result<LTResult<D>>
        where PL: PersistentDecisionLog<D, OP::Serialization, DOP::LogSerialization>;

    fn handle_timeout(&mut self, timeout: Vec<RqTimeout>) -> Result<LTTimeoutResult>
        where PL: PersistentDecisionLog<D, OP::Serialization, DOP::LogSerialization>;
}

/// The trait which defines the necessary methods for a log transfer protocol
pub trait LogTransferProtocol<D, OP, NT, PL> where D: ApplicationData + 'static,
                                                   OP: StatefulOrderProtocol<D, NT, PL> + 'static {
=======
/// Log Transfer polling result
pub enum LTPollResult<LT, D: ApplicationData> {
    ReceiveMsg,
    RePoll,
    Exec(StoredMessage<LT>),
    LTResult(LTResult<D>),
}

/// Log transfer protocol.
/// This protocol is meant to work in tandem with the [DecisionLog] abstraction, meaning
/// it has to actually "hook" into it and directly use functions from the DecisionLog.
/// Examples are, for example using the [DecisionLog::snapshot_log] when wanting a snapshot
/// of the current log, [DecisionLog::install_log] when we want to install a log that
/// we have received.
/// This level of coupling exists because we need to be able to reference the decision log
/// in order to obtain the current log (cloning it and passing it to this function every time
/// would be extremely expensive) and since this protocol only makes sense when paired with
/// the [DecisionLog], we decided that it makes sense for them to be more tightly coupled.
///TODO: Work on Getting partial log installations integrated with this log transfer
/// trait via [PartiallyWriteableDecLog]
pub trait LogTransferProtocol<D, OP, DL, NT, PL> : Send where D: ApplicationData + 'static,
                                                       OP: LoggableOrderProtocol<D, NT>,
                                                       DL: DecisionLog<D, OP, NT, PL> {
>>>>>>> b1412d0c
    /// The type which implements StateTransferMessage, to be implemented by the developer
    type Serialization: LogTransferMessage<D, OP::Serialization> + 'static;

    /// The configuration type the protocol wants to accept
    type Config: Send + 'static;

    /// Initialize the log transferring protocol
    fn initialize(config: Self::Config, timeout: Timeouts, node: Arc<NT>, log: PL) -> Result<Self>
        where Self: Sized;

    /// Request the latest logs from the rest of the replicas
    fn request_latest_log<V>(&mut self, decision_log: &mut DL, view: V) -> Result<()>
        where PL: PersistentDecisionLog<D, OP::Serialization, OP::PersistableTypes, DL::LogSerialization>,
              V: NetworkView;

    /// Polling method for the log transfer protocol
    fn poll(&mut self) -> Result<LTPollResult<LogTM<D, OP::Serialization, Self::Serialization>, D>>;

    /// Handle a state transfer protocol message that was received while executing the ordering protocol
    fn handle_off_ctx_message<V>(&mut self, decision_log: &mut DL,
                                 view: V,
                                 message: StoredMessage<LogTM<D, OP::Serialization, Self::Serialization>>)
                                 -> Result<()>
        where PL: PersistentDecisionLog<D, OP::Serialization, OP::PersistableTypes, DL::LogSerialization>,
              V: NetworkView;

    /// Process a log transfer protocol message, received from other replicas
    fn process_message<V>(&mut self, decision_log: &mut DL, view: V,
                          message: StoredMessage<LogTM<D, OP::Serialization, Self::Serialization>>) -> Result<LTResult<D>>
        where PL: PersistentDecisionLog<D, OP::Serialization, OP::PersistableTypes, DL::LogSerialization>,
              V: NetworkView;

    /// Handle a timeout received from the timeout layer
    fn handle_timeout<V>(&mut self, view: V, timeout: Vec<RqTimeout>) -> Result<LTTimeoutResult>
        where PL: PersistentDecisionLog<D, OP::Serialization, OP::PersistableTypes, DL::LogSerialization>,
              V: NetworkView;
}

impl<D: ApplicationData> Debug for LTResult<D> {
    fn fmt(&self, f: &mut Formatter<'_>) -> std::fmt::Result {
        match self {
            LTResult::RunLTP => {
                write!(f, "RunLTP")
            }
            LTResult::NotNeeded => {
                write!(f, "NotNeeded")
            }
            LTResult::Running => {
                write!(f, "Running")
            }
            LTResult::LTPFinished(first, last, _) => {
                write!(f, "LTPFinished({:?}, {:?})", first, last)
            }
            LTResult::InstallSeq(seq) => {
                write!(f, "LTPInstallSeq({:?})", seq)
            }
        }
    }
}<|MERGE_RESOLUTION|>--- conflicted
+++ resolved
@@ -6,16 +6,6 @@
 use atlas_common::ordering::SeqNo;
 use atlas_communication::message::StoredMessage;
 use atlas_communication::protocol_node::ProtocolNetworkNode;
-<<<<<<< HEAD
-use atlas_smr_application::serialize::ApplicationData;
-
-use crate::log_transfer::networking::serialize::LogTransferMessage;
-use crate::messages::LogTransfer;
-use crate::ordering_protocol::OrderingProtocol;
-use crate::ordering_protocol::stateful_order_protocol::StatefulOrderProtocol;
-use crate::persistent_log::{PersistentDecisionLog, StatefulOrderingProtocolLog};
-use crate::smr::smr_decision_log::DecisionLog;
-=======
 use atlas_communication::reconfiguration_node::NetworkInformationProvider;
 use atlas_smr_application::serialize::ApplicationData;
 
@@ -25,7 +15,6 @@
 use crate::ordering_protocol::{OrderingProtocol, PermissionedOrderingProtocol};
 use crate::persistent_log::{PersistentDecisionLog};
 use crate::smr::smr_decision_log::{DecisionLog, PartiallyWriteableDecLog, LoggedDecision, ShareableMessage};
->>>>>>> b1412d0c
 use crate::timeouts::{RqTimeout, Timeouts};
 
 pub mod networking;
@@ -51,43 +40,6 @@
     NotNeeded,
 }
 
-<<<<<<< HEAD
-pub trait LogTransferProtocolV2<D, OP, DOP, NT, PL> where D: ApplicationData + 'static,
-                                                          OP: OrderingProtocol<D, NT, PL> + 'static,
-                                                          DOP: DecisionLog<D, OP, NT, PL> + 'static {
-    /// The type which implements StateTransferMessage, to be implemented by the developer
-    type Serialization: LogTransferMessage<D, OP::Serialization> + 'static;
-
-    /// The configuration type the protocol wants to accept
-    type Config;
-
-    /// Initialize the log transferring protocol
-    fn initialize(config: Self::Config, timeout: Timeouts, node: Arc<NT>, log: PL) -> Result<Self>
-        where Self: Sized;
-
-    /// Request the latest logs from the rest of the replicas
-    fn request_latest_log(&mut self, decision_log: &mut DOP) -> Result<()>
-        where PL: PersistentDecisionLog<D, OP::Serialization, DOP::LogSerialization>;
-
-    /// Handle a state transfer protocol message that was received while executing the ordering protocol
-    fn handle_off_ctx_message(&mut self, decision_log: &mut DOP,
-                              message: StoredMessage<LogTransfer<LogTM<D, OP::Serialization, Self::Serialization>>>)
-                              -> Result<()>
-        where PL: PersistentDecisionLog<D, OP::Serialization, DOP::LogSerialization>;
-
-    /// Process a log transfer protocol message, received from other replicas
-    ///
-    fn process_message(&mut self, decision_log: &mut DOP, message: StoredMessage<LogTM<D, OP::Serialization, Self::Serialization>>) -> Result<LTResult<D>>
-        where PL: PersistentDecisionLog<D, OP::Serialization, DOP::LogSerialization>;
-
-    fn handle_timeout(&mut self, timeout: Vec<RqTimeout>) -> Result<LTTimeoutResult>
-        where PL: PersistentDecisionLog<D, OP::Serialization, DOP::LogSerialization>;
-}
-
-/// The trait which defines the necessary methods for a log transfer protocol
-pub trait LogTransferProtocol<D, OP, NT, PL> where D: ApplicationData + 'static,
-                                                   OP: StatefulOrderProtocol<D, NT, PL> + 'static {
-=======
 /// Log Transfer polling result
 pub enum LTPollResult<LT, D: ApplicationData> {
     ReceiveMsg,
@@ -111,7 +63,6 @@
 pub trait LogTransferProtocol<D, OP, DL, NT, PL> : Send where D: ApplicationData + 'static,
                                                        OP: LoggableOrderProtocol<D, NT>,
                                                        DL: DecisionLog<D, OP, NT, PL> {
->>>>>>> b1412d0c
     /// The type which implements StateTransferMessage, to be implemented by the developer
     type Serialization: LogTransferMessage<D, OP::Serialization> + 'static;
 
